--- conflicted
+++ resolved
@@ -3,11 +3,7 @@
 UFO_KEY = -D__UFOs_CoreDev__ -DMAKE_SURE
 PKG_LIBS = -pthread
 OBJ = sparseList.o userfaultCore.o userfaultGettersSetters.o oroboros.o blake3/blake3.a
-<<<<<<< HEAD
-CFLAGS = -fpic -g -O2 -Wall -Werror
-=======
 CFLAGS = -fpic -g -O2 -Wall -Werror -DNDEBUG
->>>>>>> 131b5eba
 #CFLAGS = -Og -ggdb -Wall -Werror -fPIC
 LIB = libmappedMemory.a
 LIBS = -lcrypto
