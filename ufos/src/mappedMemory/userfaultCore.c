#define _GNU_SOURCE

#include <linux/userfaultfd.h>
#include <sys/syscall.h>
#include <sys/types.h>
#include <sys/stat.h>
#include <sys/ioctl.h>
#include <sys/mman.h>
#include <stdint.h>
#include <string.h>
#include <assert.h>
#include <unistd.h>
#include <pthread.h>
#include <semaphore.h>
#include <poll.h>
#include <fcntl.h>
#include <stdio.h>
#include <stdarg.h>
#include <sys/epoll.h>
#include <stdlib.h>
#include <errno.h>

// #include <openssl/sha.h>
#include "blake3/blake3.h"

#include "userfaultCore.h"

#include "../unstdLib/math.h"
#include "../unstdLib/errors.h"

#include "userFaultCoreInternal.h"
#include "oroboros.h"

/* System init and initial worker thread */

static size_t pageSize = 0;

static inline void blake3(const unsigned char *data, size_t data_len, unsigned char *out){
  blake3_hasher hasher;
  blake3_hasher_init(&hasher);
  blake3_hasher_update(&hasher, data, data_len);
  blake3_hasher_finalize(&hasher, out, BLAKE3_OUT_LEN);
}

static size_t get_page_size(){
  long ret = sysconf(_SC_PAGESIZE);
  if (ret == -1) {
    perror("sysconf/pagesize");
    exit(1);
  }
  assert(ret > 0);
  return ret;
}

static inline uint32_t ufoWritebackBitmapSize(ufObject* o){
  uint32_t bitmapSize = ceilDiv(o->config.elementCt, o->config.objectsAtOnce); // number of slots
  bitmapSize = ceilDiv(bitmapSize, 8); // number of bytes for those slots, rounded up
  bitmapSize = ceilDiv(bitmapSize, pageSize) * pageSize; // round up to the next page boundary
  return bitmapSize;
}

static inline uint64_t ufoWritebackTotalSize(ufObject* o){
  return ufoWritebackBitmapSize(o) + (o->config.stride * o->config.elementCt);
}

//static uint32_t loadChunkSize(ufObject* o){
//  const uint32_t atOnce = o->config.objectsAtOnce;
//  const uint32_t stride = o->config.stride;
//
//  assert(atOnce > 0);
//  assert(stride > 0);
//  assert(__builtin_clz(atOnce) + __builtin_clz(stride) >= 32);
//
//  return o->config.objectsAtOnce * o->config.stride;
//}

int check_totals (ufInstance* i) {
  uint64_t total = 0;
  void sum(size_t i, oroboros_item_t *item, void* user_data) { total += item->size; }
  oroboros_for_each(i->chunkRecord, sum, NULL);
  return i->usedMemory == total;
}

static int readMsgSlowPath(const int fd, const int sz, char* m, int readBytes){
  assert(readBytes != sz);
  int toRead = sz;
  do{
    if(readBytes == 0)
      return 2;
    if(readBytes < 0){
      if(errno == EAGAIN || errno == EWOULDBLOCK)
        return 1;
      return -1;
    }

    // Not an error, merely a partial read
    // With pipes and userfault FDs this should be pretty darn rare if not nonexistant
    toRead -= readBytes;
    assert(toRead > 0);
    if(0 == toRead)
      return 0;
    m += readBytes;

    readBytes = read(fd, m, toRead);
  }while(true);
}

static inline int readMsg(const int fd, const int sz, char* msg){
  int readBytes = read(fd, msg, sz);
  // Common case, we read the whole thing in one go and return
  // We expect readMsg to mostly be called after epoll told us there are things waiting
  if(__builtin_expect(sz == readBytes, 1))
    return 0;
  // Call out to the slow path instead of inlining it here
  // The intent is to make this function small enough to be a good inlining candidate
  return readMsgSlowPath(fd, sz, msg, readBytes);
}

static void handlerShutdown(ufInstance* i, bool selfFree){
  // don't need events anymore
  close(i->epollFd);

  // This should have been done already and we expect this to return an error
  // nobody should write to us anymore
  close(i->msgPipe[1]);

  //Nuke all the objects
  void nullObject(entry* e){
    ufObject* ufo = asUfo(e->valuePtr);
    if(NULL != ufo) {
      //printf("shtdn: %p (%li) \n", ufo->start, ufo->trueSize);
      munmap(ufo->start, ufo->trueSize);

      //printf("shtdw: %p (%li) \n", ufo->writebackMmapBase, ufoWritebackTotalSize(ufo));
      munmap(ufo->writebackMmapBase, ufoWritebackTotalSize(ufo));
      close(ufo->writebackMmapFd); // temp file is destroyed when the last handle to it is closed
    } else
      assert(false);
  }
  listWalk(i->objects, nullObject);

  ufAsyncMsg msg;
  while(!readMsg(i->msgPipe[0], sizeof(msg), (char*)&msg)){
    switch(msg.msgType){
      case ufAllocateMsg:
        *msg.return_p = ufShuttingDown;
        sem_post(msg.completionLock_p);
        break;

      case ufFreeMsg:
        *msg.return_p = 0;
        sem_post(msg.completionLock_p);
        break;

      case ufShutdownMsg:
        continue; // we know

      default:
        assert(false); // Unexpected and bad!
        break;
    }
  }
  close(i->msgPipe[0]);

  free(i->buffer);

  close(i->ufFd); //Do this last. If something is still (improperly) active this will likely crash the whole program
  if(selfFree)
    free(i);
}

static int ufCopy(ufInstance* i, struct uffdio_copy* copy){
  int res;
  do{
    assert(errno == 0);
    res = ioctl(i->ufFd, UFFDIO_COPY, copy);
    if(res == 0){
      assert(copy->copy == copy->len);
      return 0;
    }else{
      assert(-1 == res);
      if(errno == EAGAIN){
        const int64_t copied = copy->copy;
        assert(copied > 0);
        assert(copied < copy->len);
        copy->len -= copied;
        copy->src += copied;
        copy->dst += copied;
        copy->copy = 0;
        errno = 0;
      }else{
        return -1;
      }
    }
  }while(1);
}

static int reclaimMemory(ufInstance* i, oroboros_item_t* chunkMetadata){
  if(0 == chunkMetadata->size)
    return 0; // this chunk was already reclaimed
<<<<<<< HEAD
  // If a UFO is read only just discard the memory
  if(!asUfo(chunkMetadata->ufo)->config.readOnly){
    uint8_t* sha = (uint8_t*)alloca(BLAKE3_OUT_LEN);
    blake3(chunkMetadata->address, chunkMetadata->size, sha);

    // Let the compiler make this fast
    bool isEqual = true;
    for(int i = 0; i < BLAKE3_OUT_LEN; i++)
=======
  if(!asUfo(chunkMetadata->ufo)->config.readOnly){
    uint8_t* sha = (uint8_t*)alloca(SHA256_DIGEST_LENGTH);
    SHA256(chunkMetadata->address, chunkMetadata->size, sha);

    // Let the compiler make this fast
    bool isEqual = true;
    for(int i = 0; i < SHA256_DIGEST_LENGTH; i++)
>>>>>>> 0e9628d2
      isEqual = isEqual && sha[i] == chunkMetadata->sha[i];

    if(!isEqual){
      // When the memory changed write it out to the writeback file
      ufObject *ufo = asUfo(chunkMetadata->ufo);
      uint64_t offset = ((uint64_t)chunkMetadata->address) - (uint64_t) ufGetValuePointer(ufo);

      uint32_t bitIndex = offset / (ufo->config.stride * ufo->config.objectsAtOnce);
      ufo->writebackMmapBase[bitIndex >> 3] |= 1 << (bitIndex & 7);

      memcpy(ufo->writebackMmapBase + ufo->writebackMmapBitmapLength, chunkMetadata->address, chunkMetadata->size);
    }
  }

  madvise(chunkMetadata->address, chunkMetadata->size, MADV_DONTNEED); // also possible: MADV_FREE

  i->usedMemory -= chunkMetadata->size;
  assert(check_totals(i));

  return 0;
}

static int ensureFreeMemory(ufInstance* i, uint32_t ensureFreeAmount){
  int res;
  if (i->usedMemory + ensureFreeAmount > i->highWaterMarkBytes) {
    while (i->usedMemory + ensureFreeAmount > i->lowWaterMarkBytes) {
      oroboros_item_t chunkMetadata;

      tryPerrInt(res, oroboros_pop(i->chunkRecord, &chunkMetadata),
          "Reclaiming all the elements from ring buffer did not free enough memory "
          "to allocate incoming chunk without breaking the high water mark memory usage threshold",
          error);
      tryPerrInt(res, reclaimMemory(i, &chunkMetadata), "error reclaiming memory", error);
    }
  }

  return 0;

  error:
  return -1;
}

static int readHandleUfEvent(ufInstance* i){
  struct uffd_msg msg;

  int res;
  tryPerrNegOne(res, readMsg(i->ufFd, sizeof(msg), (char*)&msg), "error reading from userfault", error);
  switch(res){
    case 1:
      // Huh… read nothing? Not really an error, though we should only get here when there is something to read
      perror("nothing to read");
      return 0;
    case 2:
      return 0; // File handle closed? We shouldn't see this
  }

  if(!(msg.event & UFFD_EVENT_PAGEFAULT)) {
    perror("Unknown userfault event");
    assert(false);
    goto error;
  }

  const uint64_t faultAtAddr = msg.arg.pagefault.address;
  assert(0 == (faultAtAddr % pageSize));

  entry e;
  tryPerrInt(res, listFind(i->objects, &e, (void*)faultAtAddr), "no known object for fault", error);
  ufObject* ufo = asUfo(e.valuePtr);

  const uint64_t bodyStart = (uint64_t) ufo->start + ufo->config.headerSzWithPadding;
  const uint64_t faultRelBody = faultAtAddr - bodyStart; // Translate the fault address to an address relative to the body of the object
  const uint64_t bytesAtOnce = ufo->config.objectsAtOnce * ufo->config.stride;

  const uint64_t faultAtLoadBoundaryRelBody  = (faultRelBody / bytesAtOnce) * bytesAtOnce; // Round down to the next loading boundary
  assert(0 == faultAtLoadBoundaryRelBody % bytesAtOnce);
  assert(0 == faultAtLoadBoundaryRelBody % ufo->config.stride);
  const uint64_t faultAtLoadBoundaryAbsolute = faultAtLoadBoundaryRelBody + bodyStart;

  const uint64_t idx = faultAtLoadBoundaryRelBody / ufo->config.stride;

  uint64_t actualFillCt = ufo->config.objectsAtOnce;
  if(idx + actualFillCt > ufo->config.elementCt)
    actualFillCt = ufo->config.elementCt - idx;

  const uint64_t fillSizeBytes = ceilDiv(actualFillCt * ufo->config.stride, pageSize) * pageSize;
  if (fillSizeBytes > i->highWaterMarkBytes) {
    // This is guarded against at object creation but it remains here in case there is a change in the math and the check isn't properly performed
    perror("Cannot load a chunk whose size is greater than the total number of memory dedicated "
           "to storing chunk data (high water mark).");
    goto error;
  }

  tryPerrInt(res, ensureFreeMemory(i, fillSizeBytes), "error ensuring memory capacity", error);

  if(__builtin_expect(i->bufferSize < fillSizeBytes, 0)){
    tryPerrNull(i->buffer, realloc(i->buffer, fillSizeBytes), "cannot realloc buffer", error);
    i->bufferSize = fillSizeBytes;
  }

  int callout(ufPopulateCalloutMsg* msg){
    switch(msg->cmd){
      case ufResolveRangeCmd:
        return 0; // Not yet implemented, but this is advisory only so no error
      case ufExpandRange:
        return ufWarnNoChange; // Not yet implemented, but callers have to deal with this anyway, even spuriously
      default:
        return ufBadArgs;
    }
    __builtin_unreachable();
  }

  uint32_t chunkIndex = faultAtLoadBoundaryRelBody / (ufo->config.stride * ufo->config.objectsAtOnce);
  uint8_t* copySource;
  assert((chunkIndex >> 3) <= ufo->writebackMmapBitmapLength);
  if(ufo->writebackMmapBase[chunkIndex >> 3] & (1 << (chunkIndex & 7)) ){
    // Pull in from the writeback
    copySource = ufo->writebackMmapBase + ufo->writebackMmapBitmapLength;
  }else{
    // callout to the user supplied function
    //uint64_t startValueIdx, uint64_t endValueIdx, ufPopulateCallout callout, ufUserData userData, char* target
    tryPerrInt(res,
        ufo->config.populateFunction(idx, idx + actualFillCt, callout, ufo->config.userConfig, i->buffer),
        "populate error", error);
    copySource = (uint8_t*)i->buffer;
  }

  oroboros_item_t chunkMetadata = {
          .size    = fillSizeBytes,
          .address = (void *) faultAtLoadBoundaryAbsolute,
          .ufo     = ufo
  };
<<<<<<< HEAD
=======
  //TODO CMYK 2020.05.26 : Blake 2 or 3 would be faster, but this was handy
  if(!ufo->config.readOnly)
    SHA256(copySource, fillSizeBytes, chunkMetadata.sha);
>>>>>>> 0e9628d2

  struct uffdio_copy copy = (struct uffdio_copy){
      .src = (uint64_t) copySource,
      .dst = faultAtLoadBoundaryAbsolute,
      .len = fillSizeBytes,
      .mode = 0};
  tryPerrNegOne(res, ufCopy(i, &copy), "error copying", error);

  if(!ufo->config.readOnly) // read only chunks don't need hashes
    blake3(copySource, fillSizeBytes, chunkMetadata.sha);

  assert(check_totals(i));

  i->usedMemory += fillSizeBytes;
  tryPerrInt(res, oroboros_push(i->chunkRecord, chunkMetadata, true),
    "Could not push metadata onto the ring buffer. The ring buffer cannot resize.", error);  // FIXME consider adding an upper limit to size

  assert(check_totals(i));

  return 0;

  error:
  return -1;
}

static bool nonOverlapping(ufInstance* i, ufObject* ufo){
  bool isOverlapping = false;

  const uint64_t uS = ufo->startI, uE = uS + ufo->trueSize;

  void cb(entry* etr){
    const uint64_t s = (uint64_t)etr->ptr, e = s + etr->length;

    isOverlapping |= s >= uS && s < uE;
    isOverlapping |= e >= uS && e < uE;

    isOverlapping |= uS >= s && uS < e;
    isOverlapping |= uE >= s && uE < e;
  }

  listWalk(i->objects, cb);

  return isOverlapping;
}

#define UFFD_IOCTLS_NEEDED      \
	((__u64)1 << _UFFDIO_WAKE |		\
	 (__u64)1 << _UFFDIO_COPY |		\
	 (__u64)1 << _UFFDIO_ZEROPAGE)

static int allocateUfo(ufInstance* i, ufAsyncMsg* msg){
  assert(ufAllocateMsg == msg->msgType);
  int res;
  ufObject* ufo = asUfo(msg->theUfo);

  const uint64_t fillSizeBytes = ceilDiv(ufo->config.objectsAtOnce * ufo->config.stride, pageSize) * pageSize;
  if (fillSizeBytes > i->highWaterMarkBytes) {
    perror("Cannot allocate an object whose chunk size is greater than the total number of memory dedicated "
           "to storing chunk data (high water mark).");
    goto error;
  }

  // allocate a memory region to be managed by userfaultfd
  /* With writeback files we can allow writes! */
  tryPerr(ufo->start, ufo->start == (void*)-1, mmap(NULL, ufo->trueSize, PROT_READ | PROT_WRITE, MAP_PRIVATE|MAP_ANONYMOUS|MAP_NORESERVE, -1, 0), "error allocating ufo memory", callerErr);
  //printf("alloc: %p (%li) \n", ufo->start, ufo->trueSize);

  /* With writeback files the whole mapping is already writeable */
  //  tryPerrInt(res, mprotect(ufo->start, ufo->config.headerSzWithPadding, PROT_READ|PROT_WRITE), "error changing header write protections", mprotectErr); // make the header writeable

  // register with the kernel
  struct uffdio_register ufM;
  ufM = (struct uffdio_register) {.range = {.start = ufo->startI, .len = ufo->trueSize}, .mode = UFFDIO_REGISTER_MODE_MISSING, .ioctls = 0};
  tryPerrInt(res, ioctl(i->ufFd, UFFDIO_REGISTER, &ufM), "error registering ufo with kernel", callerErr);

  if((ufM.ioctls & UFFD_IOCTLS_NEEDED) != UFFD_IOCTLS_NEEDED) {
    perror("missing userfaultfd ioctl\n");
    goto error;
  }

  tryPerrInt(res, listAdd(i->objects, ufo->start, ufo->trueSize, ufo), "unknown UFO", callerErr);

  // zero the header area so it doesn't fault
  if(ufo->config.headerSzWithPadding > 0){
    struct uffdio_zeropage ufZ = (struct uffdio_zeropage) {.mode = 0, .range = {.start = ufo->startI, .len = ufo->config.headerSzWithPadding}};
    tryPerrInt(res, ioctl(i->ufFd, UFFDIO_ZEROPAGE, &ufZ), "error zeroing ufo header", error);
  }

  assert(nonOverlapping(i, ufo));

  *msg->return_p = 0;

  tryPerrInt(res, sem_post(msg->completionLock_p), "error unlocking waiter", error);

  return 0;

//  mprotectErr:
//  munmap(ufo->start, size);

  callerErr:
  *msg->return_p = -2; // error
  tryPerrInt(res, sem_post(msg->completionLock_p), "error unlocking waiter for free on caller Err", error);
  return 0;

  error:
  return -1;
}

static int resetUfo(ufInstance* i, ufAsyncMsg* msg){
  assert(ufResetMsg == msg->msgType);
  int res;
  ufObject* ufo = asUfo(msg->theUfo);

  //Bulk free the memory, but not the header
  const uint64_t sizeWithoutHeader = ufo->trueSize - ufo->config.headerSzWithPadding;
  tryPerrInt(res, madvise(ufGetValuePointer(ufo), sizeWithoutHeader, MADV_DONTNEED), "error clearing memory on reset", errMadv);

  // Clean up this UFO's chunks in the oroboros
  void markFree(size_t idx, oroboros_item_t* e, void* usr){
    if(e->ufo == ufo){
      i->usedMemory -= e->size;
      // clear the structure entirely, also marks it as claimed by setting size to 0
      memset(e, 0, sizeof(oroboros_item_t));

      assert(check_totals(i));
    }
  }
  oroboros_for_each(i->chunkRecord, markFree, NULL);

  // Also clean up the writeback file by punchuing a big old hole in it
  tryPerrInt(res, madvise(ufo->writebackMmapBase, ufoWritebackTotalSize(ufo), MADV_REMOVE), "error clearing writeback on reset", errMadv);

  *msg->return_p = 0; // Success
  tryPerrInt(res, sem_post(msg->completionLock_p), "error unlocking waiter for free", errSem);

  return 0;

  errMadv:
  errSem:
  return res;
}

static int freeUfo(ufInstance* i, ufAsyncMsg* msg){
  assert(ufFreeMsg == msg->msgType);
  int res;

  ufObject* ufoRawPtr = msg->theUfo;
  assert(nonOverlapping(i, ufoRawPtr));

  // Make a copy of the UFO object so we can release the waiting thread as quickly as possible
  ufObject ufo;
  memcpy(&ufo, ufoRawPtr, sizeof(ufObject));

  //printf(" free: %p (%li) \n", ufo.start, ufo.trueSize);

  struct uffdio_register ufM;

  const uint64_t writebackSize = ufoWritebackTotalSize(&ufo);
  const uint64_t size = ufo.trueSize;
  ufM = (struct uffdio_register) {.range = {.start = ufo.startI, .len = size}};
  tryPerrInt(res, ioctl(i->ufFd, UFFDIO_UNREGISTER, &ufM), "error unregistering ufo with UF", callerErr);

  tryPerrInt(res, listRemove(i->objects, ufo.start), "unknown UFO", callerErr);
  
  tryPerrInt(res, munmap(ufo.start, size), "error munmapping ufo", error);

  *msg->return_p = 0; // Success
  tryPerrInt(res, sem_post(msg->completionLock_p), "error unlocking waiter for free", error);

  // The waiting thread is now released after we finish unmapping and clearing, but we still have internal cleanup to do
  // Note that at this point the original UFO object might have been freed or worse

  void mark (size_t index, oroboros_item_t *item, void *data) {
    if (item->ufo == ufoRawPtr) { // note we use the cached ptr
      i->usedMemory -= item->size;
      // clear the structure entirely, also marks it as claimed by setting size to 0
      memset(item, 0, sizeof(oroboros_item_t));

      assert(check_totals(i));
      // We don't actually reclaim here, because it's done for the whole object.
    }
  }
  oroboros_for_each(i->chunkRecord, mark, NULL);

  //printf("wb un: %p (%li) \n", ufo.writebackMmapBase, writebackSize);
  munmap(ufo.writebackMmapBase, writebackSize);
  close(ufo.writebackMmapFd); // temp file is destroyed when the last handle to it is closed

  return 0;

  callerErr:
  *msg->return_p = -2; // error
  tryPerrInt(res, sem_post(msg->completionLock_p), "error unlocking waiter for free on caller Err", error);
  return 0;

  error:
  return -1;
}

static int readHandleMsg(ufInstance* i, bool* selfFreeP){
  ufAsyncMsg msg;
  int res;
  tryPerrNegOne(res, readMsg(i->msgPipe[0], sizeof(ufAsyncMsg), (char*)&msg), "error reading from pipe", error);
  switch(res){
    case 1:
      // Huh… read nothing? Not really an error, though we should only get here when there is something to read
      perror("nothing to read");
      return 0;
    case 2:
      goto shutdown;
  }

  assert(msg.msgType >= ufShutdownMsg && msg.msgType <= ufFreeMsg);
  // Soft errors are handled in the calls, we only worry about hard errors (ones that bring down the system)
  switch(msg.msgType){
    case ufAllocateMsg:
      tryPerrInt(res, allocateUfo(i, &msg), "error allocating ufo", error);
      break;

    case ufResetMsg:
      tryPerrInt(res, resetUfo(i, &msg), "error resetting ufo", error);
      break;

    case ufFreeMsg:
      tryPerrInt(res, freeUfo(i, &msg), "error freeing ufo", error);
      break;

    case ufShutdownMsg:
      *selfFreeP = msg.selfFree;
      shutdown:
      return 1;
  }
  return 0; // Success

  error:
  return -1;
}

#define MAX_EVENTS 2 // We only register 2 handles. 2 is literally the max for us

static int ePollLoop(ufInstance* i, struct epoll_event* events){
  int nRdy;
  do{
    nRdy = epoll_wait(i->epollFd, events, MAX_EVENTS, 200);
    if(nRdy >= 0)
      return nRdy;
    if(errno != EINTR){
      perror("epoll error");
      return -1;
    }

    errno = 0;
  }while(true);
}

static void* handler(void* arg){
  ufInstance* i = asUfInstance(arg);
  bool selfFree = true;

  struct epoll_event events[MAX_EVENTS];
  int nRdy, res;

  do{
    tryPerrNegOne(nRdy, ePollLoop(i, events), "Error while polling for events", error);

    for(int x = 0; x < nRdy; x++){
      if(events[x].data.fd == i->ufFd){
        tryPerrInt(res, readHandleUfEvent(i), "error handling an event, shutting down", error);
      }else{
        assert(events[x].data.fd == i->msgPipe[0]);
        tryPerr(res, res < 0, readHandleMsg(i, &selfFree), "error handling an event, shutting down", error);
        switch(res){
          case 0:  continue; // No worries
          case 1:  goto shutdown; // got the shutdown signal
          default: goto error;
        }
      }
    }
  }while(true);
  shutdown:
  handlerShutdown(i, selfFree);
  return NULL;

  error:
  perror("\n\n\n CRASHING \n\n\n");
  handlerShutdown(i, true); // On an error always self-free
  return NULL;
}

static int initUfFileDescriptor(ufInstance* ins){
  int res;

  // open the userfault fd
  int uffd = syscall(__NR_userfaultfd, O_CLOEXEC | O_NONBLOCK);
  if(uffd == -1){
    perror("syscall/userfaultfd");
    return -1;
  }

  ins->ufFd = uffd;

  // enable for api version and check features
  struct uffdio_api uffdio_api;
  uffdio_api.api = UFFD_API;
  uffdio_api.features = 0;
  // UFFD_FEATURE_EVENT_REMOVE; This is needed to bne notified of removals, though we will be the ones doing those...
  // | UFFD_FEATURE_EVENT_UNMAP; // Unmapping is when someone un-mmaps an area, this really shouldn't be happening by anyone but us!
  tryPerrInt(res, ioctl(uffd, UFFDIO_API, &uffdio_api), "ioctl/uffdio_api", ioctlErr);

  if (uffdio_api.api != UFFD_API) {
    perror("unsupported userfaultfd api\n");
    return -1;
  }

  ioctlErr:
  return res;
}

int ufSetMemoryLimits(ufInstance_t instance, size_t highWaterMarkBytes, size_t lowWaterMarkBytes) {
  ufInstance* ins =  asUfInstance(instance);

  if (0 != ins->userfaultThread) {
    perror("Memory limits can only be set before init");
    return -1;
  }

  if (!(highWaterMarkBytes > lowWaterMarkBytes)) {
    perror("High water mark must be greater than low water mark.");
    return -2;
  }

  ins->highWaterMarkBytes = highWaterMarkBytes;
  ins->lowWaterMarkBytes = lowWaterMarkBytes;
  return 0;
}

int ufInit(ufInstance_t instance){
  ufInstance* ins =  asUfInstance(instance);
  if(0 == pageSize)
    pageSize = get_page_size();

  if(ins->concurrency <= 0)
    ins->concurrency = 1;

  tryPerrNull(ins->buffer, malloc(pageSize * 20), "malloc error", mallocErr);
  ins->bufferSize = pageSize * 20;

  int res;
  /* init the userfault FD and the pipe FDs, set uf and the read end of the pipe to be nonblocking */
  tryPerrInt(res, initUfFileDescriptor(ins), "error initializing User-Fault file descriptor", errFd);
  int flags = fcntl(ins->ufFd, F_GETFL, 0);
  tryPerrInt(res, fcntl(ins->ufFd, F_SETFL, flags | O_NONBLOCK), "error setting userfault to nonblocking", errFd);

  tryPerrInt(res, pipe(ins->msgPipe), "error creating msg pipe", errPipe);
  flags = fcntl(ins->msgPipe[0], F_GETFL, 0);
  tryPerrInt(res, fcntl(ins->msgPipe[0], F_SETFL, flags | O_NONBLOCK), "error setting userfault to nonblocking", errPipe);

  tryPerrNegOne(ins->epollFd, epoll_create1(0), "Err init epoll", errEpoll);

  /* register events with epoll for the userfault file descriptor and our message pipe */
  struct epoll_event event;
  event.events = EPOLLIN;
  event.data.fd = ins->ufFd;
  tryPerrInt(res, epoll_ctl(ins->epollFd, EPOLL_CTL_ADD, ins->ufFd, &event), "error registering uffd with epoll", errRegUf);
  event.data.fd = ins->msgPipe[0];
  tryPerrInt(res, epoll_ctl(ins->epollFd, EPOLL_CTL_ADD, ins->msgPipe[0], &event), "error registering pipe read end with epoll", errRegPipe);

  //Everything in place? Start the handler thread
  tryPerrInt(res, pthread_create(&ins->userfaultThread, NULL, handler, ins), "error starting thread", errThread);

  // Initially, we're not using any memory, because no chunks have been populated
  ins->usedMemory = 0;

  return 0; //done and all good

  errThread:
  errRegPipe:
  errRegUf:

  close(ins->epollFd);
  errEpoll:

  close(ins->msgPipe[0]);
  close(ins->msgPipe[1]);
  errPipe:

  close(ins->ufFd);
  errFd:

  mallocErr:
  return -1;
}

ufInstance_t ufMakeInstance(){
  ufInstance* i = calloc(1, sizeof(ufInstance));
  if (i == NULL) {
      perror("Instance creation");
      return NULL;
  }
  i->objects = newList();
  i->chunkRecord = oroboros_init(1024);

  i->highWaterMarkBytes = 2l * 1024l * 1024l * 1024l; // 2G
  i->lowWaterMarkBytes  = 1l * 1024l * 1024l * 1024l; // 1G

  return i;
}

/* Objects and Object config */
ufObjectConfig_t makeObjectConfig0(uint32_t headerSize, uint64_t ct, uint32_t stride, int32_t minLoadCt){
  if(stride < 1)
    return NULL;

  ufObjectConfig* conf = calloc(1, sizeof(ufObjectConfig));

  conf->stride = stride;
  conf->elementCt = ct;
  conf->headerSize = headerSize;
  conf->readOnly = false;

  // If pageSize is zero, perhaps the framework was never initialized?
  assert(pageSize > 0);

  // the header starts at offset headerSzWithPadding - headerSize, the body at offset headerSzWithPadding
  conf->headerSzWithPadding = ceilDiv(headerSize, pageSize) * pageSize;

  if(minLoadCt < 1)
    minLoadCt = 1;

  //TODO: unit test this algorithm
  //the GCD of two numbers tells you how many of the larger you need for the smaller to divide evenly
  const size_t minPages = gcd(pageSize, conf->stride);
  uint32_t pMinObjects;
  if(pageSize > conf->stride){ // Common case, objects are (much) smaller than the page size, so flip minPages over into the number of objects
    assert(0 == (pageSize * minPages) % stride);
    pMinObjects = (pageSize * minPages) / stride;
  }else{
    pMinObjects = minPages; // uncommon, object is larger than a page and minPages is the number of them we need to get an even number of pages
  }

  //at least one min-objects worth, but as many as are needed to meet the requested minimum to load at once
  conf->objectsAtOnce = pMinObjects * ceilDiv(minLoadCt, pMinObjects);

  return (ufObjectConfig_t) conf;
}

static int sendMsg(ufInstance* i, ufAsyncMsg* msg){
  assert(msg->msgType >= ufShutdownMsg && msg->msgType <= ufFreeMsg);
  int res = write(i->msgPipe[1], msg, sizeof(ufAsyncMsg));
  if(res != sizeof(ufAsyncMsg)){
    perror("write error");
    assert(false);
  }
  return 0;
}

int ufAwaitShutdown(ufInstance_t instance){
  ufInstance* i = asUfInstance(instance);
  int res;
  tryPerrInt(res, pthread_join(i->userfaultThread, NULL), "error joining thread", joinErr);

  // once we join the thread we can finally free the instance
  free(i);
  return 0;

//  lockErr:
  joinErr:
  return -1;
}

int ufShutdown(ufInstance_t instance, bool free){
  ufInstance* i = asUfInstance(instance);

  //Self free is the inverse of our argument. Our argument asks to wait for freeing, the msg argument is telling the instance if it should free itself, no waiting
  ufAsyncMsg msg = (ufAsyncMsg){.msgType = ufShutdownMsg, .selfFree = !free };
  sendMsg(i, &msg); // If this fails it was shutting down / already down anyway
  close(i->msgPipe[1]); // Close the write side promptly. May race with another writer, but the instance will clear those
  if(!free)
    return 0;
  return ufAwaitShutdown(instance);
}

static int createWriebackFile(ufInstance* instance, ufObject* o){
  int res;

//  char* filename;
  int fd;

//  tryPerrNegOne(res, writebackFileName(&filename, instance, o->startI), "could name create writeback file Name", nameErr);
//  fprintf(stderr, "%s\n", filename);

  tryPerrNegOne(fd, open("/tmp/", O_RDWR | O_TMPFILE, 0600), "Could not open annon writeback file", fileErr);

  const uint32_t bitmapSize = ufoWritebackBitmapSize(o);
  const uint64_t writebackSize = ufoWritebackTotalSize(o);

  assert(64 - __builtin_clz(writebackSize) <= (sizeof(off_t) << 3));
  tryPerrInt(res, ftruncate(fd, writebackSize), "could not truncate file to required size", errTruncate);

  void* writebackMmapPtr;
  tryPerr(writebackMmapPtr, writebackMmapPtr == (void*)-1,
    mmap(NULL, writebackSize, PROT_READ | PROT_WRITE, MAP_SHARED, fd, 0), "could not mmap writeback", errMMap);


  o->writebackMmapFd = fd;
  o->writebackMmapBase = writebackMmapPtr;
  o->writebackMmapBitmapLength = bitmapSize;
  //printf("   wb: %p (%li) \n", o->writebackMmapBase, ufoWritebackTotalSize(o));
//  o->writebackFileName = filename;

  return 0;

  errMMap:
  errTruncate:
  close(fd);
//  unlink(filename);

  fileErr:
//  nameErr:
  return -1;
}

int ufCreateObject(ufInstance_t instance, ufObjectConfig_t objectConfig, ufObject_t* object_p){
  ufInstance*        i = asUfInstance(instance);
  ufObjectConfig* conf = asObjectConfig(objectConfig);

  int res = -1, returnVal = -1;
  ufObject* o;
  tryPerrNull(o, calloc(1, sizeof(ufObject)), "error allocating object", errAlloc);
  memcpy(&o->config, conf, sizeof(ufObjectConfig)); // objects contain a copy of the config so the original config can be reused
  o->instance = i;

  const uint64_t toAllocate = conf->headerSzWithPadding + ceilDiv(conf->stride*conf->elementCt, pageSize) * pageSize;
  o->trueSize = toAllocate;

  // Assign an ID to the object
  o->id = i->nextID++;

  // Init the allocation vars and message
  sem_t completionLock;
  tryPerrInt(res, sem_init(&completionLock, 0, 0), "error initializing the completion lock", semErr);
  ufAsyncMsg msg = (ufAsyncMsg) {.msgType = ufAllocateMsg, .theUfo = o, .completionLock_p = &completionLock, .return_p = &returnVal};

  // Ask the worker thread to allocate our object
  tryPerrInt(res, sendMsg(i, &msg), "error sending message, instance shutting down?", sendErr);
  // And wait for it to do so
  tryPerrInt(res, sem_wait(&completionLock), "error waiting for object creation", awaitErr);

  res = returnVal;
  if(res) goto initErr;

  // If we got success then the worker surely allocated our object
  assert(NULL != o->start);

  // Create a file to contain writes
  tryPerrInt(res, createWriebackFile(instance, o), "could not create writeback file", writebackErr);

  // Done and all went well
  sem_destroy(&completionLock);

  *object_p = o;
  return 0;

  writebackErr:
  initErr:
  awaitErr:
  sendErr:

  sem_destroy(&completionLock);
  semErr:

  assert(NULL != o);
  free(o);
  errAlloc:

  return res;
}

int ufIsObject(ufInstance_t instance, void* ptr){
  ufInstance* i = asUfInstance(instance);
  entry e;
  int res = listFind(i->objects, &e, ptr);
  return 0 == res;
}

int ufResetObject(ufObject_t object_p){
  ufObject*   o = asUfo(object_p);
  ufInstance* i = o->instance;

  if(NULL == i)
    return -1;

  int res = -1, returnVal = -1, sendErr = 0;
  sem_t completionLock;
  tryPerrInt(res, sem_init(&completionLock, 0, 0), "error initializing the completion lock", semErr);

  // Init the reset request
  ufAsyncMsg msg = (ufAsyncMsg) {.msgType = ufResetMsg, .theUfo = o, .return_p = &returnVal, .completionLock_p = &completionLock};
  // send the request
  tryPerrInt(sendErr, sendMsg(i, &msg), "instance shutting down", shuttingDown);

  tryPerrInt(res, sem_wait(&completionLock), "error waiting for object destruction", awaitErr);

  semErr:
  shuttingDown:
  awaitErr:

  return returnVal; // set by the far side
}

ufObject_t ufLookupObjectByMemberAddress(ufInstance_t instance, void* ptr){
  ufInstance* i = asUfInstance(instance);

  int res;
  entry e;
  res = listFind(i->objects, &e, ptr);
  if(0 != res)
    return NULL;

  ufObject* ufo = asUfo(e.valuePtr);

  const uint64_t ptrI = (uint64_t) ptr;
  assert(ptrI >= ufo->startI);
  assert(ptrI < ufo->startI + ufo->trueSize);

  return ufo;
}

int ufDestroyObject(ufObject_t object_p){
  ufObject*   o = asUfo(object_p);
  ufInstance* i = o->instance;

  if(NULL != i){
    int res = -1, returnVal = -1, sendErr = 0;
    sem_t completionLock;
    tryPerrInt(res, sem_init(&completionLock, 0, 0), "error initializing the completion lock", semErr);

    // Init the free request
    ufAsyncMsg msg = (ufAsyncMsg) {.msgType = ufFreeMsg, .theUfo = o, .return_p = &returnVal, .completionLock_p = &completionLock};
    // send the request
    tryPerrInt(sendErr, sendMsg(i, &msg), "instance shutting down", shuttingDown);

    tryPerrInt(res, sem_wait(&completionLock), "error waiting for object destruction", awaitErr);
    if(returnVal) goto freeErr; // thats bad… don't free the object

    // cleanup
    free(o);
    sem_destroy(&completionLock);

    return 0;

    freeErr:
    awaitErr:
    shuttingDown:

    if(sendErr) free(o); // Only need to free the struct if shutting down
    sem_destroy(&completionLock);
    semErr:

    return sendErr ? 0 : res;
  }else{
    // instance shutting down, it frees everything but the struct
    free(o);
    return 0;
  }
}





<|MERGE_RESOLUTION|>--- conflicted
+++ resolved
@@ -198,7 +198,6 @@
 static int reclaimMemory(ufInstance* i, oroboros_item_t* chunkMetadata){
   if(0 == chunkMetadata->size)
     return 0; // this chunk was already reclaimed
-<<<<<<< HEAD
   // If a UFO is read only just discard the memory
   if(!asUfo(chunkMetadata->ufo)->config.readOnly){
     uint8_t* sha = (uint8_t*)alloca(BLAKE3_OUT_LEN);
@@ -207,15 +206,6 @@
     // Let the compiler make this fast
     bool isEqual = true;
     for(int i = 0; i < BLAKE3_OUT_LEN; i++)
-=======
-  if(!asUfo(chunkMetadata->ufo)->config.readOnly){
-    uint8_t* sha = (uint8_t*)alloca(SHA256_DIGEST_LENGTH);
-    SHA256(chunkMetadata->address, chunkMetadata->size, sha);
-
-    // Let the compiler make this fast
-    bool isEqual = true;
-    for(int i = 0; i < SHA256_DIGEST_LENGTH; i++)
->>>>>>> 0e9628d2
       isEqual = isEqual && sha[i] == chunkMetadata->sha[i];
 
     if(!isEqual){
@@ -347,12 +337,8 @@
           .address = (void *) faultAtLoadBoundaryAbsolute,
           .ufo     = ufo
   };
-<<<<<<< HEAD
-=======
-  //TODO CMYK 2020.05.26 : Blake 2 or 3 would be faster, but this was handy
   if(!ufo->config.readOnly)
-    SHA256(copySource, fillSizeBytes, chunkMetadata.sha);
->>>>>>> 0e9628d2
+    blake3(copySource, fillSizeBytes, chunkMetadata.sha);
 
   struct uffdio_copy copy = (struct uffdio_copy){
       .src = (uint64_t) copySource,
