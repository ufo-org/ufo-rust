#define _GNU_SOURCE

#include <linux/userfaultfd.h>
#include <sys/syscall.h>
#include <sys/types.h>
#include <sys/stat.h>
#include <sys/ioctl.h>
#include <sys/mman.h>
#include <stdint.h>
#include <string.h>
#include <assert.h>
#include <unistd.h>
#include <pthread.h>
#include <semaphore.h>
#include <poll.h>
#include <fcntl.h>
#include <stdio.h>
#include <stdarg.h>
#include <sys/epoll.h>
#include <stdlib.h>
#include <errno.h>

#include <openssl/sha.h>

#include "userfaultCore.h"

#include "../unstdLib/math.h"
#include "../unstdLib/errors.h"

#include "userFaultCoreInternal.h"
#include "oroboros.h"

/* System init and initial worker thread */

static size_t pageSize = 0;

static size_t get_page_size(){
  long ret = sysconf(_SC_PAGESIZE);
  if (ret == -1) {
    perror("sysconf/pagesize");
    exit(1);
  }
  assert(ret > 0);
  return ret;
}

//static uint32_t loadChunkSize(ufObject* o){
//  const uint32_t atOnce = o->config.objectsAtOnce;
//  const uint32_t stride = o->config.stride;
//
//  assert(atOnce > 0);
//  assert(stride > 0);
//  assert(__builtin_clz(atOnce) + __builtin_clz(stride) >= 32);
//
//  return o->config.objectsAtOnce * o->config.stride;
//}

int check_totals (ufInstance* i) {
  uint64_t total = 0;
  void sum(size_t i, oroboros_item_t *item, void* user_data) { total += item->size; }
  oroboros_for_each(i->chunkRecord, sum, NULL);
  return i->usedMemory == total;
}

static int readMsgSlowPath(const int fd, const int sz, char* m, int readBytes){
  assert(readBytes != sz);
  int toRead = sz;
  do{
    if(readBytes == 0)
      return 2;
    if(readBytes < 0){
      if(errno == EAGAIN || errno == EWOULDBLOCK)
        return 1;
      return -1;
    }

    // Not an error, merely a partial read
    // With pipes and userfault FDs this should be pretty darn rare if not nonexistant
    toRead -= readBytes;
    assert(toRead > 0);
    if(0 == toRead)
      return 0;
    m += readBytes;

    readBytes = read(fd, m, toRead);
  }while(true);
}

static inline int readMsg(const int fd, const int sz, char* msg){
  int readBytes = read(fd, msg, sz);
  // Common case, we read the whole thing in one go and return
  // We expect readMsg to mostly be called after epoll told us there are things waiting
  if(__builtin_expect(sz == readBytes, 1))
    return 0;
  // Call out to the slow path instead of inlining it here
  // The intent is to make this function small enough to be a good inlining candidate
  return readMsgSlowPath(fd, sz, msg, readBytes);
}

static void handlerShutdown(ufInstance* i, bool selfFree){
  // don't need events anymore
  close(i->epollFd);

  // This should have been done already and we expect this to return an error
  // nobody should write to us anymore
  close(i->msgPipe[1]);

  //Nuke all the objects
  void nullObject(entry* e){
    ufObject* ufo = asUfo(e->valuePtr);
    if(NULL != ufo) {
      printf("unmapping (on handlerShutdown) \n");
      printf("		ufo->start %p\n", ufo->start);
      printf("		ufo->trueSize %li\n", ufo->trueSize);
      munmap(ufo->start, ufo->trueSize);
    } else
      assert(false);
  }
  listWalk(i->objects, nullObject);

  ufAsyncMsg msg;
  while(!readMsg(i->msgPipe[0], sizeof(msg), (char*)&msg)){
    switch(msg.msgType){
      case ufAllocateMsg:
        *msg.return_p = ufShuttingDown;
        sem_post(msg.completionLock_p);
        break;

      case ufFreeMsg:
        *msg.return_p = 0;
        sem_post(msg.completionLock_p);
        break;

      case ufShutdownMsg:
        continue; // we know

      default:
        assert(false); // Unexpected and bad!
        break;
    }
  }
  close(i->msgPipe[0]);

  free(i->buffer);

  close(i->ufFd); //Do this last. If something is still (improperly) active this will likely crash the whole program
  if(selfFree)
    free(i);
}

static int ufCopy(ufInstance* i, struct uffdio_copy* copy){
  int res;
  do{
    assert(errno == 0);
    res = ioctl(i->ufFd, UFFDIO_COPY, copy);
    if(res == 0){
      assert(copy->copy == copy->len);
      return 0;
    }else{
      assert(-1 == res);
      if(errno == EAGAIN){
        const int64_t copied = copy->copy;
        assert(copied > 0);
        assert(copied < copy->len);
        copy->len -= copied;
        copy->src += copied;
        copy->dst += copied;
        copy->copy = 0;
        errno = 0;
      }else{
        return -1;
      }
    }
  }while(1);
}

static int reclaimMemory(ufInstance* i, oroboros_item_t* chunkMetadata){
  if(0 == chunkMetadata->size)
    return 0; // this chunk was already reclaimed
  uint8_t* sha = (uint8_t*)alloca(SHA256_DIGEST_LENGTH);
  SHA256(chunkMetadata->address, chunkMetadata->size, sha);

  // Let the compiler make this fast
  bool isEqual = true;
  for(int i = 0; i < SHA256_DIGEST_LENGTH; i++)
    isEqual = isEqual && sha[i] == chunkMetadata->sha[i];

  if(!isEqual){
    // When the memory changed write it out to the writeback file
    ufObject *ufo = asUfo(chunkMetadata->ufo);
    uint64_t offset = ((uint64_t)chunkMetadata->address) - (uint64_t) ufGetValuePointer(ufo);

    uint32_t bitIndex = offset / (ufo->config.stride * ufo->config.objectsAtOnce);
    ufo->writebackMmapBase[bitIndex >> 3] |= 1 << (bitIndex & 7);

    memcpy(ufo->writebackMmapBase + ufo->writebackMmapBitmapLength, chunkMetadata->address, chunkMetadata->size);
  }

  madvise(chunkMetadata->address, chunkMetadata->size, MADV_DONTNEED); // also possible: MADV_FREE

  i->usedMemory -= chunkMetadata->size;
  assert(check_totals(i));

  return 0;
}

static int ensureFreeMemory(ufInstance* i, uint32_t ensureFreeAmount){
  int res;
  if (i->usedMemory + ensureFreeAmount > i->highWaterMarkBytes) {
    while (i->usedMemory + ensureFreeAmount > i->lowWaterMarkBytes) {
      oroboros_item_t chunkMetadata;

      tryPerrInt(res, oroboros_pop(i->chunkRecord, &chunkMetadata),
          "Reclaiming all the elements from ring buffer did not free enough memory "
          "to allocate incoming chunk without breaking the high water mark memory usage threshold",
          error);
      tryPerrInt(res, reclaimMemory(i, &chunkMetadata), "error reclaiming memory", error);
    }
  }

  return 0;

  error:
  return -1;
}

static int readHandleUfEvent(ufInstance* i){
  struct uffd_msg msg;

  int res;
  tryPerrNegOne(res, readMsg(i->ufFd, sizeof(msg), (char*)&msg), "error reading from userfault", error);
  switch(res){
    case 1:
      // Huh… read nothing? Not really an error, though we should only get here when there is something to read
      perror("nothing to read");
      return 0;
    case 2:
      return 0; // File handle closed? We shouldn't see this
  }

  if(!(msg.event & UFFD_EVENT_PAGEFAULT)) {
    perror("Unknown userfault event");
    assert(false);
    goto error;
  }

  const uint64_t faultAtAddr = msg.arg.pagefault.address;
  assert(0 == (faultAtAddr % pageSize));

  entry e;
  tryPerrInt(res, listFind(i->objects, &e, (void*)faultAtAddr), "no known object for fault", error);
  ufObject* ufo = asUfo(e.valuePtr);

  const uint64_t bodyStart = (uint64_t) ufo->start + ufo->config.headerSzWithPadding;
  const uint64_t faultRelBody = faultAtAddr - bodyStart; // Translate the fault address to an address relative to the body of the object
  const uint64_t bytesAtOnce = ufo->config.objectsAtOnce * ufo->config.stride;

  const uint64_t faultAtLoadBoundaryRelBody  = (faultRelBody / bytesAtOnce) * bytesAtOnce; // Round down to the next loading boundary
  assert(0 == faultAtLoadBoundaryRelBody % bytesAtOnce);
  assert(0 == faultAtLoadBoundaryRelBody % ufo->config.stride);
  const uint64_t faultAtLoadBoundaryAbsolute = faultAtLoadBoundaryRelBody + bodyStart;

  const uint64_t idx = faultAtLoadBoundaryRelBody / ufo->config.stride;

  uint64_t actualFillCt = ufo->config.objectsAtOnce;
  if(idx + actualFillCt > ufo->config.elementCt)
    actualFillCt = ufo->config.elementCt - idx;

  const uint64_t fillSizeBytes = ceilDiv(actualFillCt * ufo->config.stride, pageSize) * pageSize;
  if (fillSizeBytes > i->highWaterMarkBytes) {
    // This is guarded against at object creation but it remains here in case there is a change in the math and the check isn't properly performed
    perror("Cannot load a chunk whose size is greater than the total number of memory dedicated "
           "to storing chunk data (high water mark).");
    goto error;
  }

  tryPerrInt(res, ensureFreeMemory(i, fillSizeBytes), "error ensuring memory capacity", error);

  if(__builtin_expect(i->bufferSize < fillSizeBytes, 0)){
    tryPerrNull(i->buffer, realloc(i->buffer, fillSizeBytes), "cannot realloc buffer", error);
    i->bufferSize = fillSizeBytes;
  }

  int callout(ufPopulateCalloutMsg* msg){
    switch(msg->cmd){
      case ufResolveRangeCmd:
        return 0; // Not yet implemented, but this is advisory only so no error
      case ufExpandRange:
        return ufWarnNoChange; // Not yet implemented, but callers have to deal with this anyway, even spuriously
      default:
        return ufBadArgs;
    }
    __builtin_unreachable();
  }

  uint32_t chunkIndex = faultAtLoadBoundaryRelBody / (ufo->config.stride * ufo->config.objectsAtOnce);
  uint8_t* copySource;
  assert((chunkIndex >> 3) <= ufo->writebackMmapBitmapLength);
  if(ufo->writebackMmapBase[chunkIndex >> 3] & (1 << (chunkIndex & 7)) ){
    // Pull in from the writeback
    copySource = ufo->writebackMmapBase + ufo->writebackMmapBitmapLength;
  }else{
    // callout to the user supplied function
    //uint64_t startValueIdx, uint64_t endValueIdx, ufPopulateCallout callout, ufUserData userData, char* target
    tryPerrInt(res,
        ufo->config.populateFunction(idx, idx + actualFillCt, callout, ufo->config.userConfig, i->buffer),
        "populate error", error);
    copySource = (uint8_t*)i->buffer;
  }

  oroboros_item_t chunkMetadata = {
          .size    = fillSizeBytes,
          .address = (void *) faultAtLoadBoundaryAbsolute,
          .ufo     = ufo
  };
  //TODO CMYK 2020.05.26 : Blake 2 or 3 would be faster, but this was handy
  SHA256(copySource, fillSizeBytes, chunkMetadata.sha);


  assert(check_totals(i));

  i->usedMemory += fillSizeBytes;
  tryPerrInt(res, oroboros_push(i->chunkRecord, chunkMetadata, true),
    "Could not push metadata onto the ring buffer. The ring buffer cannot resize.", error);  // FIXME consider adding an upper limit to size

  assert(check_totals(i));

  struct uffdio_copy copy = (struct uffdio_copy){
      .src = (uint64_t) copySource,
      .dst = faultAtLoadBoundaryAbsolute,
      .len = fillSizeBytes,
      .mode = 0};
  tryPerrNegOne(res, ufCopy(i, &copy), "error copying", error);

  return 0;

  error:
  return -1;
}

static int allocateUfo(ufInstance* i, ufAsyncMsg* msg){
  assert(ufAllocateMsg == msg->msgType);
  int res;
  ufObject* ufo = asUfo(msg->theUfo);
  const uint64_t size = ufo->trueSize;

  const uint64_t fillSizeBytes = ceilDiv(ufo->config.objectsAtOnce * ufo->config.stride, pageSize) * pageSize;
  if (fillSizeBytes > i->highWaterMarkBytes) {
    perror("Cannot allocate an object whose chunk size is greater than the total number of memory dedicated "
           "to storing chunk data (high water mark).");
    goto error;
  }

  // allocate a memory region to be managed by userfaultfd
  /* With writeback files we can allow writes! */
  tryPerr(ufo->start, ufo->start == (void*)-1, mmap(NULL, ufo->trueSize, PROT_READ | PROT_WRITE, MAP_PRIVATE|MAP_ANONYMOUS, -1, 0), "error allocating ufo memory", callerErr);
  printf("mapping \n");
    printf("		ufo->start %p\n", ufo->start);
    printf("		size       %li\n", size);

  /* With writeback files the whole mapping is already writeable */
  //  tryPerrInt(res, mprotect(ufo->start, ufo->config.headerSzWithPadding, PROT_READ|PROT_WRITE), "error changing header write protections", mprotectErr); // make the header writeable

  // register with the kernel
  struct uffdio_register ufM;
  ufM = (struct uffdio_register) {.range = {.start = ufo->startI, .len = ufo->trueSize}, .mode = UFFDIO_REGISTER_MODE_MISSING, .ioctls = 0};
  tryPerrInt(res, ioctl(i->ufFd, UFFDIO_REGISTER, &ufM), "error registering ufo with UF", callerErr);

  if((ufM.ioctls & UFFD_API_RANGE_IOCTLS) != UFFD_API_RANGE_IOCTLS) {
    perror("unexpected userfaultfd ioctl set\n");
    goto error;
  }

  tryPerrInt(res, listAdd(i->objects, ufo->start, ufo->trueSize, ufo), "unknown UFO", callerErr);

  // zero the header area so it doesn't fault
  if(ufo->config.headerSzWithPadding > 0){
    struct uffdio_zeropage ufZ = (struct uffdio_zeropage) {.mode = 0, .range = {.start = ufo->startI, .len = ufo->config.headerSzWithPadding}};
    tryPerrInt(res, ioctl(i->ufFd, UFFDIO_ZEROPAGE, &ufZ), "error zeroing ufo header", error);
  }

  *msg->return_p = 0;

  assert(size == ufo->trueSize);

  tryPerrInt(res, sem_post(msg->completionLock_p), "error unlocking waiter", error);

  return 0;

//  mprotectErr:
//  munmap(ufo->start, size);

  callerErr:
  *msg->return_p = -2; // error
  tryPerrInt(res, sem_post(msg->completionLock_p), "error unlocking waiter for free on caller Err", error);
  return 0;

  error:
  return -1;
}

static inline uint32_t ufoWritebackBitmapSize(ufObject* o){
  uint32_t bitmapSize = ceilDiv(o->config.elementCt, o->config.objectsAtOnce); // number of slots
  bitmapSize = ceilDiv(bitmapSize, 8); // number of bytes for those slots, rounded up
  bitmapSize = ceilDiv(bitmapSize, pageSize) * pageSize; // round up to the next page boundary
  return bitmapSize;
}

static inline uint64_t ufoWritebackTotalSize(ufObject* o){
  return ufoWritebackBitmapSize(o) + (o->config.stride * o->config.elementCt);
}

static int resetUfo(ufInstance* i, ufAsyncMsg* msg){
  assert(ufResetMsg == msg->msgType);
  int res;
  ufObject* ufo = asUfo(msg->theUfo);

  //Bulk free the memory, but not the header
  const uint64_t sizeWithoutHeader = ufo->trueSize - ufo->config.headerSzWithPadding;
  tryPerrInt(res, madvise(ufGetValuePointer(ufo), sizeWithoutHeader, MADV_DONTNEED), "error clearing memory on reset", errMadv);

  // Clean up this UFO's chunks in the oroboros
  void markFree(size_t idx, oroboros_item_t* e, void* usr){
    if(e->ufo == ufo){
      i->usedMemory -= e->size;
      e->size = 0;

      assert(check_totals(i));
    }
  }
  oroboros_for_each(i->chunkRecord, markFree, NULL);

  // Also clean up the writeback file by punchuing a big old hole in it
  tryPerrInt(res, madvise(ufo->writebackMmapBase, ufoWritebackTotalSize(ufo), MADV_REMOVE), "error clearing writeback on reset", errMadv);

  *msg->return_p = 0; // Success
  tryPerrInt(res, sem_post(msg->completionLock_p), "error unlocking waiter for free", errSem);

  return 0;

  errMadv:
  errSem:
  return res;
}

static int freeUfo(ufInstance* i, ufAsyncMsg* msg){
  assert(ufFreeMsg == msg->msgType);
  int res;

  // Make a copy of the UFO object so we can release the waiting thread as quickly as possible
  const void* ufoRawPtr = msg->theUfo;
  ufObject ufo;
  memcpy(&ufo, ufoRawPtr, sizeof(ufObject));

  struct uffdio_register ufM;

  const uint64_t size = ufo.trueSize;
  ufM = (struct uffdio_register) {.range = {.start = ufo.startI, .len = size}};
  tryPerrInt(res, ioctl(i->ufFd, UFFDIO_UNREGISTER, &ufM), "error unregistering ufo with UF", callerErr);

  tryPerrInt(res, listRemove(i->objects, ufo.start), "unknown UFO", callerErr);

<<<<<<< HEAD
  munmap(ufo.start, size);
=======
  printf("unmapping \n");
  printf("		ufo->start %p\n", ufo->start);
  printf("		size       %li\n", size);
  tryPerrInt(res, munmap(ufo->start, size), "error munmapping ufo", error);
>>>>>>> 9f97dced
  *msg->return_p = 0; // Success
  tryPerrInt(res, sem_post(msg->completionLock_p), "error unlocking waiter for free", error);

  // The waiting thread is now released after we finish unmapping and clearing, but we still have internal cleanup to do
  // Note that at this point the original UFO object might have been freed or worse

  void mark (size_t index, oroboros_item_t *item, void *data) {
    if (item->ufo == ufoRawPtr) { // note we use the cached ptr
      i->usedMemory -= item->size;
      // clear the structure entirely, also marks it as claimed by setting size to 0
      memset(item, 0, sizeof(oroboros_item_t));

      assert(check_totals(i));
      // We don't actually reclaim here, because it's done for the whole object.
    }
  }
  oroboros_for_each(i->chunkRecord, mark, NULL);

  munmap(ufo.writebackMmapBase, size + ufo.writebackMmapBitmapLength);
  close(ufo.writebackMmapFd); // temp file is destroyed when the last handle to it is closed

  return 0;

  callerErr:
  *msg->return_p = -2; // error
  tryPerrInt(res, sem_post(msg->completionLock_p), "error unlocking waiter for free on caller Err", error);
  return 0;

  error:
  return -1;
}

static int readHandleMsg(ufInstance* i, bool* selfFreeP){
  ufAsyncMsg msg;
  int res;
  tryPerrNegOne(res, readMsg(i->msgPipe[0], sizeof(ufAsyncMsg), (char*)&msg), "error reading from pipe", error);
  switch(res){
    case 1:
      // Huh… read nothing? Not really an error, though we should only get here when there is something to read
      perror("nothing to read");
      return 0;
    case 2:
      goto shutdown;
  }

  assert(msg.msgType >= ufShutdownMsg && msg.msgType <= ufFreeMsg);
  // Soft errors are handled in the calls, we only worry about hard errors (ones that bring down the system)
  switch(msg.msgType){
    case ufAllocateMsg:
      tryPerrInt(res, allocateUfo(i, &msg), "error allocating ufo", error);
      break;

    case ufResetMsg:
      tryPerrInt(res, resetUfo(i, &msg), "error resetting ufo", error);
      break;

    case ufFreeMsg:
      tryPerrInt(res, freeUfo(i, &msg), "error freeing ufo", error);
      break;

    case ufShutdownMsg:
      *selfFreeP = msg.selfFree;
      shutdown:
      return 1;
  }
  return 0; // Success

  error:
  return -1;
}

#define MAX_EVENTS 2 // We only register 2 handles. 2 is literally the max for us

static int ePollLoop(ufInstance* i, struct epoll_event* events){
  int nRdy;
  do{
    nRdy = epoll_wait(i->epollFd, events, MAX_EVENTS, 200);
    if(nRdy >= 0)
      return nRdy;
    if(errno != EINTR){
      perror("epoll error");
      return -1;
    }

    errno = 0;
  }while(true);
}

static void* handler(void* arg){
  ufInstance* i = asUfInstance(arg);
  bool selfFree = true;

  struct epoll_event events[MAX_EVENTS];
  int nRdy, res;

  do{
    tryPerrNegOne(nRdy, ePollLoop(i, events), "Error while polling for events", error);

    for(int x = 0; x < nRdy; x++){
      if(events[x].data.fd == i->ufFd){
        tryPerrInt(res, readHandleUfEvent(i), "error handling an event, shutting down", error);
      }else{
        assert(events[x].data.fd == i->msgPipe[0]);
        tryPerr(res, res < 0, readHandleMsg(i, &selfFree), "error handling an event, shutting down", error);
        switch(res){
          case 0:  continue; // No worries
          case 1:  goto shutdown; // got the shutdown signal
          default: goto error;
        }
      }
    }
  }while(true);
  shutdown:
  handlerShutdown(i, selfFree);
  return NULL;

  error:
  handlerShutdown(i, true); // On an error always self-free
  return NULL;
}

static int initUfFileDescriptor(ufInstance* ins){
  int res;

  // open the userfault fd
  int uffd = syscall(__NR_userfaultfd, O_CLOEXEC | O_NONBLOCK);
  if(uffd == -1){
    perror("syscall/userfaultfd");
    return -1;
  }

  ins->ufFd = uffd;

  // enable for api version and check features
  struct uffdio_api uffdio_api;
  uffdio_api.api = UFFD_API;
  uffdio_api.features = 0;
  // UFFD_FEATURE_EVENT_REMOVE; This is needed to bne notified of removals, though we will be the ones doing those...
  // | UFFD_FEATURE_EVENT_UNMAP; // Unmapping is when someone un-mmaps an area, this really shouldn't be happening by anyone but us!
  tryPerrInt(res, ioctl(uffd, UFFDIO_API, &uffdio_api), "ioctl/uffdio_api", ioctlErr);

  if (uffdio_api.api != UFFD_API) {
    perror("unsupported userfaultfd api\n");
    return -1;
  }

  ioctlErr:
  return res;
}

int ufSetMemoryLimits(ufInstance_t instance, size_t highWaterMarkBytes, size_t lowWaterMarkBytes) {
  ufInstance* ins =  asUfInstance(instance);

  if (0 != ins->userfaultThread) {
    perror("Memory limits can only be set before init");
    return -1;
  }

  if (!(highWaterMarkBytes > lowWaterMarkBytes)) {
    perror("High water mark must be greater than low water mark.");
    return -2;
  }

  ins->highWaterMarkBytes = highWaterMarkBytes;
  ins->lowWaterMarkBytes = lowWaterMarkBytes;
  return 0;
}

int ufInit(ufInstance_t instance){
  ufInstance* ins =  asUfInstance(instance);
  if(0 == pageSize)
    pageSize = get_page_size();

  if(ins->concurrency <= 0)
    ins->concurrency = 1;

  tryPerrNull(ins->buffer, malloc(pageSize * 20), "malloc error", mallocErr);
  ins->bufferSize = pageSize * 20;

  int res;
  /* init the userfault FD and the pipe FDs, set uf and the read end of the pipe to be nonblocking */
  tryPerrInt(res, initUfFileDescriptor(ins), "error initializing User-Fault file descriptor", errFd);
  int flags = fcntl(ins->ufFd, F_GETFL, 0);
  tryPerrInt(res, fcntl(ins->ufFd, F_SETFL, flags | O_NONBLOCK), "error setting userfault to nonblocking", errFd);

  tryPerrInt(res, pipe(ins->msgPipe), "error creating msg pipe", errPipe);
  flags = fcntl(ins->msgPipe[0], F_GETFL, 0);
  tryPerrInt(res, fcntl(ins->msgPipe[0], F_SETFL, flags | O_NONBLOCK), "error setting userfault to nonblocking", errPipe);

  tryPerrNegOne(ins->epollFd, epoll_create1(0), "Err init epoll", errEpoll);

  /* register events with epoll for the userfault file descriptor and our message pipe */
  struct epoll_event event;
  event.events = EPOLLIN;
  event.data.fd = ins->ufFd;
  tryPerrInt(res, epoll_ctl(ins->epollFd, EPOLL_CTL_ADD, ins->ufFd, &event), "error registering uffd with epoll", errRegUf);
  event.data.fd = ins->msgPipe[0];
  tryPerrInt(res, epoll_ctl(ins->epollFd, EPOLL_CTL_ADD, ins->msgPipe[0], &event), "error registering pipe read end with epoll", errRegPipe);

  //Everything in place? Start the handler thread
  tryPerrInt(res, pthread_create(&ins->userfaultThread, NULL, handler, ins), "error starting thread", errThread);

  // Initially, we're not using any memory, because no chunks have been populated
  ins->usedMemory = 0;

  return 0; //done and all good

  errThread:
  errRegPipe:
  errRegUf:

  close(ins->epollFd);
  errEpoll:

  close(ins->msgPipe[0]);
  close(ins->msgPipe[1]);
  errPipe:

  close(ins->ufFd);
  errFd:

  mallocErr:
  return -1;
}

ufInstance_t ufMakeInstance(){
  ufInstance* i = calloc(1, sizeof(ufInstance));
  if (i == NULL) {
      perror("Instance creation");
      return NULL;
  }
  i->objects = newList();
  i->chunkRecord = oroboros_init(1024);

  i->highWaterMarkBytes = 2l * 1024l * 1024l * 1024l; // 2G
  i->lowWaterMarkBytes  = 1l * 1024l * 1024l * 1024l; // 1G

  return i;
}

/* Objects and Object config */
ufObjectConfig_t makeObjectConfig0(uint32_t headerSize, uint64_t ct, uint32_t stride, int32_t minLoadCt){
  if(stride < 1)
    return NULL;

  ufObjectConfig* conf = calloc(1, sizeof(ufObjectConfig));

  conf->stride = stride;
  conf->elementCt = ct;
  conf->headerSize = headerSize;

  // If pageSize is zero, perhaps the framework was never initialized?
  assert(pageSize > 0);

  // the header starts at offset headerSzWithPadding - headerSize, the body at offset headerSzWithPadding
  conf->headerSzWithPadding = ceilDiv(headerSize, pageSize) * pageSize;

  if(minLoadCt < 1)
    minLoadCt = 1;

  //TODO: unit test this algorithm
  //the GCD of two numbers tells you how many of the larger you need for the smaller to divide evenly
  const size_t minPages = gcd(pageSize, conf->stride);
  uint32_t pMinObjects;
  if(pageSize > conf->stride){ // Common case, objects are (much) smaller than the page size, so flip minPages over into the number of objects
    assert(0 == (pageSize * minPages) % stride);
    pMinObjects = (pageSize * minPages) / stride;
  }else{
    pMinObjects = minPages; // uncommon, object is larger than a page and minPages is the number of them we need to get an even number of pages
  }

  //at least one min-objects worth, but as many as are needed to meet the requested minimum to load at once
  conf->objectsAtOnce = pMinObjects * ceilDiv(minLoadCt, pMinObjects);

  return (ufObjectConfig_t) conf;
}

static int sendMsg(ufInstance* i, ufAsyncMsg* msg){
  assert(msg->msgType >= ufShutdownMsg && msg->msgType <= ufFreeMsg);
  int res = write(i->msgPipe[1], msg, sizeof(ufAsyncMsg));
  if(res != sizeof(ufAsyncMsg)){
    perror("write error");
    assert(false);
  }
  return 0;
}

int ufAwaitShutdown(ufInstance_t instance){
  ufInstance* i = asUfInstance(instance);
  int res;
  tryPerrInt(res, pthread_join(i->userfaultThread, NULL), "error joining thread", joinErr);

  // once we join the thread we can finally free the instance
  free(i);
  return 0;

//  lockErr:
  joinErr:
  return -1;
}

int ufShutdown(ufInstance_t instance, bool free){
  ufInstance* i = asUfInstance(instance);

  //Self free is the inverse of our argument. Our argument asks to wait for freeing, the msg argument is telling the instance if it should free itself, no waiting
  ufAsyncMsg msg = (ufAsyncMsg){.msgType = ufShutdownMsg, .selfFree = !free };
  sendMsg(i, &msg); // If this fails it was shutting down / already down anyway
  close(i->msgPipe[1]); // Close the write side promptly. May race with another writer, but the instance will clear those
  if(!free)
    return 0;
  return ufAwaitShutdown(instance);
}

static int createWriebackFile(ufInstance* instance, ufObject* o){
  int res;

//  char* filename;
  int fd;

//  tryPerrNegOne(res, writebackFileName(&filename, instance, o->startI), "could name create writeback file Name", nameErr);
//  fprintf(stderr, "%s\n", filename);

  tryPerrNegOne(fd, open("/tmp/", O_RDWR | O_TMPFILE, 0600), "Could not open annon writeback file", fileErr);

  const uint32_t bitmapSize = ufoWritebackBitmapSize(o);
  const uint64_t writebackSize = ufoWritebackTotalSize(o);

  assert(64 - __builtin_clz(writebackSize) <= (sizeof(off_t) << 3));
  tryPerrInt(res, ftruncate(fd, writebackSize), "could not truncate file to required size", errTruncate);

  void* writebackMmapPtr;
  tryPerr(writebackMmapPtr, writebackMmapPtr == (void*)-1,
    mmap(NULL, writebackSize, PROT_READ | PROT_WRITE, MAP_SHARED, fd, 0), "could not mmap writeback", errMMap);

  o->writebackMmapFd = fd;
  o->writebackMmapBase = writebackMmapPtr;
  o->writebackMmapBitmapLength = bitmapSize;
//  o->writebackFileName = filename;

  return 0;

  errMMap:
  errTruncate:
  close(fd);
//  unlink(filename);

  fileErr:
//  nameErr:
  return -1;
}

int ufCreateObject(ufInstance_t instance, ufObjectConfig_t objectConfig, ufObject_t* object_p){
  ufInstance*        i = asUfInstance(instance);
  ufObjectConfig* conf = asObjectConfig(objectConfig);

  int res = -1, returnVal = -1;
  ufObject* o;
  tryPerrNull(o, calloc(1, sizeof(ufObject)), "error allocating object", errAlloc);
  memcpy(&o->config, conf, sizeof(ufObjectConfig)); // objects contain a copy of the config so the original config can be reused
  o->instance = i;

  const uint64_t theUfo = conf->headerSzWithPadding + ceilDiv(conf->stride*conf->elementCt, pageSize) * pageSize;
  o->trueSize = theUfo;

  // Assign an ID to the object
  o->id = i->nextID++;

  // Init the allocation vars and message
  sem_t completionLock;
  tryPerrInt(res, sem_init(&completionLock, 0, 0), "error initializing the completion lock", semErr);
  ufAsyncMsg msg = (ufAsyncMsg) {.msgType = ufAllocateMsg, .theUfo = o, .completionLock_p = &completionLock, .return_p = &returnVal};

  // Ask the worker thread to allocate our object
  tryPerrInt(res, sendMsg(i, &msg), "error sending message, instance shutting down?", sendErr);
  // And wait for it to do so
  tryPerrInt(res, sem_wait(&completionLock), "error waiting for object creation", awaitErr);

  res = returnVal;
  if(res) goto initErr;

  // If we got success then the worker surely allocated our object
  assert(NULL != o->start);

  // Create a file to contain writes
  tryPerrInt(res, createWriebackFile(instance, o), "could not create writeback file", writebackErr);

  // Done and all went well
  sem_destroy(&completionLock);

  *object_p = o;
  return 0;

  writebackErr:
  initErr:
  awaitErr:
  sendErr:

  sem_destroy(&completionLock);
  semErr:

  assert(NULL != o);
  free(o);
  errAlloc:

  return res;
}

int ufResetObject(ufObject_t object_p){
  ufObject*   o = asUfo(object_p);
  ufInstance* i = o->instance;

  if(NULL == i)
    return -1;

  int res = -1, returnVal = -1, sendErr = 0;
  sem_t completionLock;
  tryPerrInt(res, sem_init(&completionLock, 0, 0), "error initializing the completion lock", semErr);

  // Init the reset request
  ufAsyncMsg msg = (ufAsyncMsg) {.msgType = ufResetMsg, .theUfo = o, .return_p = &returnVal, .completionLock_p = &completionLock};
  // send the request
  tryPerrInt(sendErr, sendMsg(i, &msg), "instance shutting down", shuttingDown);

  tryPerrInt(res, sem_wait(&completionLock), "error waiting for object destruction", awaitErr);

  semErr:
  shuttingDown:
  awaitErr:

  return returnVal; // set by the far side
}

ufObject_t ufLookupObjectByMemberAddress(ufInstance_t instance, void* ptr){
  ufInstance* i = asUfInstance(instance);

  int res;
  entry e;
  res = listFind(i->objects, &e, ptr);
  if(0 != res)
    return NULL;

  ufObject* ufo = asUfo(e.valuePtr);

  const uint64_t ptrI = (uint64_t) ptr;
  assert(ptrI >= ufo->startI);
  assert(ptrI < ufo->startI + ufo->trueSize);

  return ufo;
}

int ufDestroyObject(ufObject_t object_p){
  ufObject*   o = asUfo(object_p);
  ufInstance* i = o->instance;

  if(NULL != i){
    int res = -1, returnVal = -1, sendErr = 0;
    sem_t completionLock;
    tryPerrInt(res, sem_init(&completionLock, 0, 0), "error initializing the completion lock", semErr);

    // Init the free request
    ufAsyncMsg msg = (ufAsyncMsg) {.msgType = ufFreeMsg, .theUfo = o, .return_p = &returnVal, .completionLock_p = &completionLock};
    // send the request
    tryPerrInt(sendErr, sendMsg(i, &msg), "instance shutting down", shuttingDown);

    tryPerrInt(res, sem_wait(&completionLock), "error waiting for object destruction", awaitErr);
    if(returnVal) goto freeErr; // thats bad… don't free the object

    // cleanup
    free(o);
    sem_destroy(&completionLock);

    return 0;

    freeErr:
    awaitErr:
    shuttingDown:

    if(sendErr) free(o); // Only need to free the struct if shutting down
    sem_destroy(&completionLock);
    semErr:

    return sendErr ? 0 : res;
  }else{
    // instance shutting down, it frees everything but the struct
    free(o);
    return 0;
  }
}





<|MERGE_RESOLUTION|>--- conflicted
+++ resolved
@@ -459,15 +459,9 @@
   tryPerrInt(res, ioctl(i->ufFd, UFFDIO_UNREGISTER, &ufM), "error unregistering ufo with UF", callerErr);
 
   tryPerrInt(res, listRemove(i->objects, ufo.start), "unknown UFO", callerErr);
-
-<<<<<<< HEAD
-  munmap(ufo.start, size);
-=======
-  printf("unmapping \n");
-  printf("		ufo->start %p\n", ufo->start);
-  printf("		size       %li\n", size);
-  tryPerrInt(res, munmap(ufo->start, size), "error munmapping ufo", error);
->>>>>>> 9f97dced
+  
+  tryPerrInt(res, munmap(ufo.start, size), "error munmapping ufo", error);
+
   *msg->return_p = 0; // Success
   tryPerrInt(res, sem_post(msg->completionLock_p), "error unlocking waiter for free", error);
 
