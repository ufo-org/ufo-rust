--- conflicted
+++ resolved
@@ -30,11 +30,7 @@
   uint64_t         __padding; // Keep in reserve
 } bMeta; // 24
 
-<<<<<<< HEAD
-typedef struct __attribute__((align(128))) bNode { // Align with cache lines, we are 2 lines large
-=======
 typedef struct __attribute__((aligned(64))) bNode { // Align with cache lines, we are 2 lines large
->>>>>>> 88ce9485
   bKey*             keys[bMaxKeys];          // 72 bytes = 24 * 3
   struct bNode*     children[bMaxChildren];  // 32 = 8 * 4
   bMeta             metadata;                // 24
